--- conflicted
+++ resolved
@@ -1,4 +1,3 @@
-<<<<<<< HEAD
 11.0.0 -
 Ensure property covariance is properly handled throughout the internal model (#1713)
 Throw exceptions when async validator is invoked synchronously (#1705)
@@ -8,11 +7,10 @@
 Remove deprecated TestHelper methods.
 Remove PropertyValidator backwards compatibility layer.
 Add method Only() asserting that no other validation errors were raised.
-=======
+
 10.3.6 - 
 Setting DisableAutomaticValidation to true should prevent implicit validation running (#1868)
 Enable package validation (#1860)
->>>>>>> 44871e21
 
 10.3.5 - 30 Nov 2021
 Fixed ThrowOnFailures not being passed through if context creation requires type conversion (#1863).
