<<<<<<< HEAD
10.0.0 -
Please review the upgrade guide for 10.0: https://docs.fluentvalidation.net/en/latest/upgrading-to-10.html
Performance improvements.
Collection rules now only iterate the collection once.
Property validators are now generic.
Internal API now uses generics.
Deprecated non-generic PropertyValidator.
Various property validator options have been seperated into RuleComponents.
Various parts of the internal API are now internal (PropertyRule, CollectionPropertyRule etc).
ValidatorDescriptor now returns rule components in various places.
Default service lifetime is now Scoped rather than Transient.
Combine IActionContextValidatorInterceptor and IValidatorInterceptor.
Changes to the ASP.NET Client Validator Adaptor interfaces. These now receive the rule component.
Removed deprecated IStringSource and its inheritors.
Removed deprecated FormattedMessageArguments from ValidationFailure.
Removed other deprecated code.

9.5.2 - 
=======
9.5.2 - 8 March 2021
>>>>>>> 16660142
Fix Dutch translation of some errors (#1653)
Fix string equality comparison in WithCustomState extension (#1658)

9.5.1 - 11 February 2021
Fix incorrect wording in deprecation message for Transform (#1613)
Fix ScalePrecision validator being available in intellisense for non-decimal properties.
Expose additional overload of Transform that receives the root object in the transformer.

9.5.0 - 31 January 2021
Introduce new syntax for applying transformations and deprecate the old syntax (#1613)

9.4.0 - 14 January 2021
ChildRules now work as expected when inside a ruleset (#1597)
Added ImplicitlyValidateRootCollectionElements option to MVC integration (#1585)

9.3.0 - 10 November 2020
Support for .NET 5
Improvements to LanguageManager's lazy loading of resources.
Deprecate IStringSource and its implementors. Use delegates instead.
CustomizeValidatorAttribute now works in Razor pages (netcore 3.1 and net 5.0 only) (#1541)
RuleSetForClientSideMessagesAttribute now works in Razor pages (netcore 3.1 and net 5.0 only) (#1544)
Fixes to Spanish translations.

9.2.2 - 20 September 2020
Fix one of the inheritance validator overloads not working correctly (#1528)

9.2.1 - 19 September 2020
Add non-generic Add method to inheritance validator.
Updates to Persian translations (#1513)
Added Bengali translations (#1517)

9.2.0 - 26 August 2020
Add inheritance validator (#1237)
Performance improvements.

9.1.3 - 19 August 2020
Fix an issue with IncludeRulesNotInRuleSet not working correctly (#1493)

9.1.2 - 12 August 2020
Make the ValidationContext.ThrowOnFailures getter public.

9.1.1 - 8 August 2020
Update StopOnFirstFailure deprecation message.

9.1 - 8 August 2020
Make ruleset separator character splitting consistent (#1424)
Transform now works with RuleForEach (#1450)
Introduce constants for rulesets (#1435)
Resolve issue when attempting to use asynchronous conditions in a synchornous validaiton run (#1438)
Added asynchronous versions of the TestHelper methods (#1423)
Introduce CascadeMode.Stop and deprecate CascadeMode.StopOnFirstFailure to resolve confusion/abiguity about setting the cascade mode at validator-level (#1437)
RaiseValidationException can be overridden to customize the exception throwing process (#1162)
Add new Validate extension methods that allow options to be configured using a strategy (#1467)

9.0.1 - 14 July 2020
Fix assembly version was still 8.

9.0 - 6 July 2020
Removed support for netstandard1.1, netstandard1.6 and net45 (net461 still supported)
Removed support for unsupported .NET Core versions (2.2 and 3.0). LTS versions are supported (2.1 and 3.1)
Default email validation mode now uses the same logic as ASP.NET Core. Previous regex behaviour is opt-in.
TestHelper advanced mode now has more features (see https://docs.fluentvalidation.net/en/latest/testing.html#advanced-test-extensions)
Equal/NotEqual now perform ordinal comparison when used with string properties
Severity can now be set dynamically with a callback
Removed WithLocalizedMessage (WithMessage that takes a callback is the replacement)
Removed ResourceName from ValidationFailure
Removed ResourceName and ResourceType from IStringSource.
Removed SetCollectionValidator which was deprecated in 8.0
Removed DelegatingValidator which was deprecated in 8.x.
Additional overload of OnAnyFailure that can receive a collection of validation failures
Remove DisplayAttribute integration and reference to DataAnnotations.
ComparisonProperty placeholder is now formatted like PropertyName
Translations of default error messages into other languages are now lazily-loaded
PropertyValidator.ShouldValidateAsync reanamed to ShouldValidateAsynchronously to remove confusion where the naming suggested this was an async method
PropertyValidatorContext.Instance renamed to InstanceToValidate for consistency with ValidationContext.
Removed various methods from MessageFormatter that were deprecated in 8.x
Added Slovenian translations of default error messages.
Added Icelandic translations of default error messages.
Added WithMessageArgument to the test helpers.
Transform can now be used to transform property values to other types.
FluentValidationModelValidatorProvider and FluentValidationModelValidator are now public.
Add additional overload of SetValidator that takes a Func that receives the current property value.
Work around a bug in ASP.NET Core's integration testing components that can cause ConfigureServices to run multiple times.
SourceLink integration.
{CollectionIndex} placeholder can now be accessed in child validators.
Additional ValidationException constructor that allows using both the default message and a custom one together.
ScalePrecisionValidator algorithm now matches SQL Server.
Additional overload of the When methods that contain the validation context.
Automatically scanned types can be excluded when calling RegisterValidatorsFromAssemblyContaining in ASP.NET Core projects.
New AutomaticValidationEnabled property for use in ASP.NET Core projects (defaults to true).

8.6.2 - 29 February 2020
Fix CollectionIndex placeholder not working with async workflow.

8.6.1 - 28 December 2019
Add explicit netcoreapp3.1 target to ASP.NET Core integration.

8.6.0 - 4 December 2019
Add support for ASP.NET Core 3.1
Fixed issue with property indexers being incorrectly stripped out when using test extensions.
AddToModelState no longer includes a dot if PropertyName is null

8.5.1 - 2 November 2019
Ensure lazily loaded calls to WithMessage can be used for client-side validation, provided they don't attempt to access model properties from inside the delegate (eg when using IStringLocalizer).
Fix issue where OnFailure didn't work properly when invoked on validators with conditions.

8.5.0 - 24 September 2019
Add ASP.NET Core-compatible version of the email address validator.
Simplify the advanced testhelper syntax.
Add support for ASP.NET Core 3.
Add support for defining child rules inline.
ValidatorDescriptor now has consistent handling of model-level rules.
RuleForEach can now access collection index in error message with {CollectionIndex} placeholder.
Welsh language translations of default error messages.
Hungrian language translations of default error messages.
Indonesian language translations of default error messages.
Using RuleForEach combined with When is now more intuitive.
Fixed order of rule execution when using async validation.

8.4.0 - 10 May 2019
Added simplified version of several messages across all translations to aid with ASP.NET Clientside validation.
New enum validator for string properties.

8.3.0 - 24 April 2019
Fix issue in ASP.NET Core integration with GetServiceProvider not working correctly when invoked against a CustomContext/MessageBuilderContext.
Improved how LanguageStringSource works with error-code overrides.
Fix thread-safety issue with use of PropertyValidatorOptions.Empty (now removed).
Improved how calls to When/Unless are handled internally.
DelegatingValidator is now marked as deprecated.
Improvements to Croatian language translations.
Improvements to Georgian language translations.
Resolved subtle bug where top-level WhenAsync wouldn't work correctly when wrapping a top-level call to When.

8.2.3 - 12 April 2019
Fix issue with WebApi integration where DataAnnotations validation could generate duplicate messages when used in the same
project as FluentValidation.

8.2.2 - 5 April 2019
Fix typo in FluentValidation.DependencyInjectionExtensions package name.

8.2.1 - 4 April 2019
Resolved issue using InjectValidator with RuleForEach.
Add support for a default IValidatorInterceptor to be registered with the ASP.NET Core Service Provider.
Added "Without" test extensions for consistency with existing "With" text extensions.

8.2.0 - 26 March 2019
Add extensions for injecting child validators using the ASP.NET Core Service Provider.
WithLocalizedMessage is deprecated. Use the overload of WithMessage that takes a Func instead.
Implement RuleFor(...).ForEach(...) as an alternative to RuleForEach

8.1.3 - 25 January 2019
Resolved issue where clientside validation was incorrectly generating metadata for rules with shared conditions.
ScalePrecisionValidator now has a public method in the fluent interface.
Fix placeholder names in ScalePrecisionValidator for consistency.
Updates to Portuguese (Brazil) translations.

8.1.2 - 18 December 2018
Fix the same issue from 8.1.1 but for async conditions.
Fix issue where shared When/Unless conditions didn't execute correctly when used with RuleForEach.

8.1.1 - 11 December 2018
Added RuleSetsExecuted property to ValidationResult.
Fix issue with shared condition cache incorrectly caching when used with RuleForEach.

8.1.0 - 6 December 2018
Added format support for message placeholders.
Added support for overriding indexers for collection rules.
Allow ErrorCode to be used to override localization key in the Language Manager.
Additional error details are now shown in the ShouldNotHaveValidationErrorFor test extension.
Conditions defined with root-level When/WhenAsync/Unless/UnlessAsync are now only executed once (instead of once for each rule).
Support Otherwise method chained from root-level When/WhenAsync/Unless/UnlessAsync.
Minor wording changes to default English error messages.
Added Skip property to MVC5's CustomizeValidatorAttribute to bring parity with AspNetCore and WebApi integration.
Japanese translation of the default error messages.
Remove type constraint on the OverridePropertyName overload that takes an expression.

8.0.101 - 24 November 2018
Fix clientside property comparison validation adaptor in ASP.NET Core integration.

8.0.100 - 4 September 2018
Added Greek language translation.
Resolved an issue where Cascade and Transform couldn't be used with RuleForEach

8.0.0 - 16 Aug 2018
Support validating only specific properties by path.
Allow specifying a ruleset with SetValidator for complex properties.
Introduce PropertyValidatorOptions in order to clean up the IPropretyValidator interface.
Moved the AttributedValidatorFactory into a separate package.
IStringSource.GetString now takes a context.
Major cleanup of asynchronous validation workflow.
Deprecate SetCollectionValidator in favour of RuleForEach().SetValidator
Remove the pre-7 version of Custom/CustomAsync.
Removed deprecated localization system.
Remove deprecated RemoveRule/ReplaceRule/ClearRules methods.

7.6.105 - 11 August 2018
Added Albanian language translations
Added Chinese Traditional language translation
Fix #858 ValidationTestExtension.When() incorrectly checks each failure instead of all failures

7.6.104 - 6 July 2018
Added AbstractValidator.PreValidate to allow immediate cancellation of validation.

7.6.103 - 16 June 2018
Using [BindProperty] in AspNetCore now works when implicit child validation is disabled.
ShouldHaveChildValidator now works when the child validator is inside a DependentRules block.
Test helpers are now compatible with custom property name resolvers set using ValidatorOptions.PropertyNameResolver.
Switched to embedded debug symbols.

7.6.102 - 14 June 2018
Fixed a regression where calling ValidateAsync with RuleForEach would no longer execute tasks sequentially (#799).

7.6.101 - 13 June 2018
Added support for RuleForEach to the testing extensions (#238).
Fixed a regression where calling ValidateAsync with RuleForEach could cause a deadlock (#799).
Added ToString overrides on ValidationResult to generate a string representation of all errors (#778).
Updated logos thanks to Dylan Beattie (#780).

7.6.100 - 7 June 2018
Resolved an issue where ValidateAsync was called on child validators when the root validator was invoked synchronously.

7.6 - 1 June 2018
Fix WhenAsync not working properly when calling Validate instead of ValidateAsync
Upgrade ASP.NET Core integration to ASP.NET Core 2.1
Include rules now work with explicitly-selected properties.
Added caching when instantiating validators to obtain clientside metadata

7.5.2 - 16 March 2018
Support multiple rulesets on a rule.
Make setters on ValidationFailure's properties public to allow for easier deserialization.
Additional overload for OverridePropertyName that takes an expression.
Add overload of Include that lazily creates the inner validator.
Allow replacing the default Error Code resolution process

7.5.1 - 11 March 2018
Support CustomizeValidatorAttribute in WebApi integration
Resolved issues with referencing FluentValidation from legacy PCLs.

7.5 - 26 February 2018
Better handling of clientside messages when using custom overridden language resources
Flag in the ValidationContext's RootDataContext when a validator is invoked by the automatic MVC/WebApi integration
Improvements to some of the validation tester's messages
Added Transform method to transform property values prior to validation
Improve support for DisplayAttribute / DisplayNameAttribute when inferring property display name
Added Slovak language support
Added Hebrew language support
Added Brazilian Portuguese language support
Cache display names by default
Ensure ShouldHaveChildValidator test method works with model-level rules
Removed netstandard1.0 support. Supported platforms are now netstandard1.1, netstandard2.0 and net45.

7.4 - 27 January 2018
Update DependentRules syntax and mark old syntax as obsolete
Add workaround for inconsistent behaviour with HttpContext.Items with nonexistent keys in different version of AspNetCore
Updated ValidationException serialization support
Add ComparisonProperty to comparison validator message placeholders
The Test Helper now correctly handles read-only properties
Add CancellationToken support to ValidateAndThrowAsync and various ValidateAsync overloads
Introduce MessageBuilderContext to make custom MessageBuilders more useful
Update Microsoft.AspNetCore.Mvc dependency to 2.0.2
Update MVC5/WebApi2 AddToModelState extension not to overwrite existing attempted values
Add SetRulesetForClientsideMessages extension method for MVC5/AspNetCore

7.3.4 - 2 January 2018
Resolved issue in AspNetCore integration where the change made in 7.3.3 meant that child collections were incorrectly skipped for DataAnnotations-based validation, as well as FV

7.3.3 - 22 December 2017
Resolved issue in AspNetCore integration where child collections were incorrectly validated by the ModelValidatorProvider

7.3.2 - 21 December 2017
Added CancellationToken support to child validators

7.3 - 13 December 2017
Major improvements to the AspNetCore integration including better collection support and optional support for implicit validators
Marked ValidationException as serializable when running on full framework
Updated EnumValidator's Flags support to handle the ~0 value
Fixed TestHelper checking for child validator would respond with the wrong type
Updated translations for some validators and fixed some incorrect language codes
Fixed overload of WithName that takes a lambda.
Updated version of the Czech translations
Added versions of WhenAsync and UnlessAsync that support CancellationTokens
Simplify calls to DependentRules
Add Skip property to CustomizeValidatorAttribute in the ASP.NET Core integration
Updated language translations for various error messages.

7.2.1 - 24 October 2017
Introduce MessageFormatterFactory
Additional language translations
Additional checks to ensure HttpContext is registered

7.2 - 5 October 2017
Updated AspNetCore integration to support IValidatableObject
Updated AspNetCore integration to allow mixing multiple validation strategies in the same model
Updated AspNetCore integration to work with RulesetForClientsideMessagesAttribute, like MVC5
Resolved issue with auto generating property names for nested types in the CustomValidator when using AddFailure
Resolved issue where Custom sync/async invocation caused a NullReferenceException
Resolved an issue with AspNetCore clientside integration being resolved from the root-level service provider
Allow string.Empty in OverridePropertyName

7.1.1 - 25 July 2017
Resolved issue where incorrect property name was generated when using RuleForEach combined with SetValidator
Resolved an issue where nesting async validators inside DependentRules didn't wait for completion

7.1 - 28 June 2017
Merged pull request - improved messages in ShouldHaveChildValidator test extension
Merged pull request - test helper works with nested properties
Added additional overload of WithState that accepts a property value
Fixed StringLengthFluentValidationPropertyValidator generating the wrong comparison values when used in conjunction with the MaxLengthValidator and MinLengthValidator
*Breaking change* Signature change of PropertyValidator.CustomStateProvider
Add new RuleFor().Custom validator method as a replacement of the root-level Custom method
AssemblyScanner now excludes abstract and generic types.
Resolve issue with InvalidCastException when using lazy WithMessage with RuleForEach

7.0.3 - 7 June 2017
Added missing overload for WithMessage
Ensure LanguageManager.Culture takes precedence over the current thread's culture

7.0.2 - 26 May 2017
Various fixes to clientside validation in asp.net core

7.0.1 - 23 May 2017
Improve message for MinimumLength and MaximumLength validators in English (other translations would be welcome).
Added FluentValidationModelValidatorProvider.DisableDiscoveryOfPropertyValidators for backwards compatibility

7.0 - 19 May 2017
Switch to Netstandard based build process
Deprecated IResourceAccessorBuilder and merged the functionality into LocalizedStringSource
Deprecated all uses of expression-based localization. Use resourcename/resourcetype instead
Resolved issue with possible NullReferenceException in the AspNetCore clientside integration for length validators
Don't clear the ModelValidatorProviders collection by default in the AspNetCore integration (added new ClearValidatorProviders property to control this behaviour)
Assemblies are now signed
AssemblyVersion is no longer automatically incremented to avoid binding redirects
Removed the old FluentValidation.snk and replaced with FluentValidation-dev.snk (nuget releases use a separate snk not stored in git)
Ensure IValidatorFactory is resolved from request scope in asp.net core integration
Rewrote the localization support not to require satellite assemblies
Fix issue in WebApi integration where a property getter that throws an exception causes validation to fail
Fix issue in AspNetCore integration where we tried to resolve a collection validator in some situations where a class validator should be used
Improve SplitPascalCase method to support uppercase character sequences
ValidationResult.ErrorCode property now always returns the type of the PropertyValidator that generated the message, unless it's been explicitly overridden
Fix incorrect clientside validation attributes generated for email validator and credit card validator in the asp.net core integration
Fix child model validation in webapi integration

6.4.1 - 15 Mar 2017
Resolve issue where the accessor cache would incorrectly cache certain expressions on method calls that return members
Added the ability to disable the accessor cache

6.4 - 3 Mar 2017
AspNetCore support
Performance improvements for validatior instantiation
EnumValidator supports Flags
Add ValidationSeverity
Add support for collection validators on model-level rules
Fixes/cleanup to RegexValidator and LengthValidator
Async validators should run dependent rules
Clearer exception message when passing a null instance into the root-level Validate method
Additional overloads and clarity for WithMessage/WithLocalizedMessage overloads

6.2.1 - 26 Feb 2016
Fix DependentRules not working inside a top-level call to When
Fix enum validator to work correctly with nullable enums

6.2 - 22 Feb 2016
Make ChildValidatorAdaptor.GetValidator public
Make some of the private methods in FluentValidationModelValdiatorProvider protected instead of private
ValidatorSelectors are now globally configurable through ValidatorOptions.ValidatorSelectors
ValidatorSelectors can be overridden within the CustomizeValidatorAttribute
Added "Include" statement
Switched "dotnet" nuget library to uap10.0
Add Enum validator

6.1 - 18 Jan 2016
Overload of ValidateAndThrow supports rulesets.
Separate PCL to support Universal Win10 apps

6.0.2 - 5 Jan 2016
Fix issue with TestHelper not using correct overload.

6.0 - 22 Dec 2015
Core - Fixed DelegateValidator causes a deadlock when running an async function synchronously.
Core - Fixed Equal/NotEqual not working with structs
Core - Additional overload of SetValidator that takes a validatorProvider
Core - Additional overloads for Length and Matches that take a func for accessing comparison properties
Core - ValidationContext.IsChildContext is now public
Core - Add support for non-integer indexers in child collections
Core - Added Empty and Null validators (opposite of NotEmpty and NotNull)
Core - Add ErrorCode property
Core - Add support for Dependent Rules
Async - Added support for cancellation tokens
Async - Add support for conditionals
Async - Allow model-level rules with ValidateAsync
Localization - added translations for Polish and simple Chinese
Localization - Fixed name of Czech resource file
MVC/WebApi - Allow ValidatorAttribute on method parameters
WebApi - Add support for AddToModelState

5.6.2 - 29 May 2015
RegExValidator can now use a special {RegularExpression} placeholder in its error message.
Fix two crashes when using the PCL build
Fix issue with GetAssembly

5.6 - 22 May 2015
Patch - Added properties to Error that can be used to build customized message.
Fixed issue where setting global resource provider isn't propogated to metadata, breaking client-side messages
in some situations.
Patch - allow spaces in credit card numbers
Added Support model level-rules with RuleFor(x => x)
Fixed issue with PropertyChain not handling nulls/empty strings properly
Added support for rule dependencies
Added ValidatorDescriptor.GetRulesByRuleset

5.5 - 30 Oct 2014
Patch - Added optional RuleSet arguments to the validation test extensions.
Patch - Support MVC4/5 client-side validation for GreaterThanOrEqualToValidator
Patch - Support MVC4/5 client-side validation for LessThanOrEqualValidator
Patch - Remove duplication in Min/MaxFluentValidationPropertyValidator
Patch -  Async validation for ChildCollectionValidatorAdaptor
Update nuget package for wpa81

5.4 - 03 Jul 2014
* Applied patch - Danish translation
* Applied patch - Improve DisplayName resolution performance
* Update WebApi/MVC dependencies

5.3 - 27 May 2014
* Fix issue https://fluentvalidation.codeplex.com/workitem/7183 (email address validation)

5.2 - 21 May 2014
* Added Czech and Finish translation of default error messages
* Allow nullable target properties for greater/less validators
* Apply pull request: RuleForEach doesn't respect When condition

5.1 - 11 Mar 2014
* Applied pull request: Apply the same display name resolving to the target property as to the source property.
* Applied pull request: Allow parent to be passed to child collection validator
* Applied pull request: Implement Async validation
* Applied pull request: Split WebApi into separate project
* Drop support for MVC 3

5.0 - 24 Oct 2013
* Display name is now lazily-loaded by default (as a result, localization via DisplayAttribute now works correctly)
* Added WebApi integration (contributed by dmorganb)
* Support for MVC 5 (package names are FluentValidation.Mvc5 and FluentValidation.Mvc5-signed)
* Remove support for partial trust

4.0 - 29 Apr 2013
* Add portable class library and deprecate the Silverlight-specific projects
* Added scale precision validator (thanks to Matthew Leibowitz)
* Added the ability to replace property rules (thanks to Matthew Leibowitz)
* Added a slightly better value type comparer (thanks to Matthew Leibowitz)
* Added RuleForEach
* Additonal overloads of Matches
* Added MemberAccessor (thanks to Mark Welsh)
* Fix issue where OverridePropertyName didn't work with SetValidator/SetCollectionValidator
* Add virtual CreateValidator method in to FluentValidationModelValidatorProvider
* Add custom error message builder
* *Breaking* LengthValidator no longer treats null inputs as length 0. This is now consistent with other validators.
* *Breaking* Change default error messages for Equal/NotEqual validators to use {ComparisonValue} rather than {PropertyValue} for consistency.
* All validators can now access the current property value inside the error message using {PropertyValue}

3.4 - 17 Aug 2012
* Make ValidationResut.IsValid virtual
* Add private no-arg ctor to ValidationFailure to help with serialization
* Add Turkish error messages
* Work-around for reflection bug in .NET 4.5
* BREAKING CHANGE - Assemblies are now unsigned.

3.3 - 30 March 2012
* Added additional overload for Must that accepts a PropertyValidatorContext.
* Allow rules not in a RuleSet to be executed in addition to rules in a ruleset, eg: validator.Validate(instance, ruleSet: "default,MyRuleset");
* Support Custom rules within top level When conditions.
* Russian localization
* MVC4 compatibility

3.2 - 14 November 2011
* Fixed issue #7084 (NotEmptyValidator does not work with EntityCollection<T>)
* Fixed issue #7087 (AbstractValidator.Custom ignores RuleSets and always runs)
* Removed support for WP7 for now as it doesn't support co/contravariance without crashing.

3.1 - 29 July 2011
* Support using nullables with cross-property comparisons (GreaterThan/GreaterThanOrEqual/LessThan/LessThanOrEqual)
* Deprecate and exclude mvc metadata extensions. This is out of scope for FV, but the code for this functionality is still in the repo if anyone still depends on this.
* Add support for shared conditions based on David Alpert's patch.

3.0.0.1 - 5 July 2011
* Workaround issue caused by referencing DataAnnotations in windows client projects (eg WPF). Does not affect web projects/silverlight.

3.0 - 25 June 2011
* Dropped compatibility for .NET 3.5 and MVC2.
* Removed the SupportsStandaloneValidation property - this was never properly implemented.
* Implemented Rule Sets
* Add support for CustomizeValidatorAttribute when using MVC integration.
* Remove generic PropertyRule<T> - use non-generic version instead.
* Better support for custom client-side error messages for LengthValidator.
* Add support for MVC3's IClientValidatable
* Implement client-side support for InclusiveBetween validator.
* Implement client-side support for Equal with cross-property validation.
* Implement client-side support for email validator.
* Added credit card validator (plus client side support)
* Add IValidatorInterceptor interface. This can be used to add pre/post hooks to MVC validation integration. An interceptor can either be specified as part of the CustomizeValidatorAttribute or implemented in the validator.
* Better handling of nullable value types.
* Add static FluentValidationModelValidatorProvider.Configure for configuring MVC integration with default options.
* Fixed edge case where custom property names didn't work for Required rules on non-nullable value types in MVC integration.
* Patch - Polish localization.
* Additional overloads of WithLocalizedMessage that support custom format args for consistency with WithMessage.
* Bug fix - overload for NotEqual that takes an expression and an IEqualityComparer did not use the comparer.
* Added the ability to specify which ruleset is used to generate client-side rules.
* Introduced SetCollectionValidator for validating collections (replaces non-generic overload of SetValidator)
* Better type safety using child collection validators.
* Better control of which elements in a child collection are validated using the new Where method.
* Support rules for nested properties at the top level (without needing to use a child validator)
* Support DisplayAttribute/DisplayNameAttribute for inferring property names

2.0 - 13 January 2011
* Fix typo in the name of FallbackAwareResourceAccessorBuilder
* Fix issue #7062 - allow validator selectors to work against nullable properties with overridden names.
* Fix error in German localization.
* Better support for clientside validation messages.

2.0 RC1 - 10 December 2010
* Allow custom MVC ModelValidators to be added to the FVModelValidatorProvider
* Support resource provider for custom property validators through the new IResourceAccessorBuilder interface
* Introduce WithLocalizedName
* Deprecated WithPropertyName - you should either use WithName or OverridePropertyName.
* *Breaking change* Rename IErrorMessageSource and its derivatives to IStringSource
* Updated ASP.NET MVC integration to MVC3 RC2

2.0 beta 2 - 9 November 2010
* Breaking change - Renamed the assembly names for SL/WP7 assemblies to FluentValidation.dll for consistency (formerly FluentValidation.Silverlight and FluentValidation.WP7)
* Breaking change - Finally removed the FV 1.1 backwards compatibility layer.
* Breaking chagne - Removed the deprecated Cascade() method - use Cascade(cascadeMode) instead (this was deprecated in 1.3)
* Provide more useful information in ValidationException error message.
* FluentValidatorModelMetadataProvider now converts NotNull/NotEmpty validators to IsRequired in metadata.
* Patch - updated German localization
* Using a child validator on a collection will now skip items in the collection that are null.
* NotEmptyValidator can now work against empty collections (must implement ICollection)

2.0 beta 1 - October 7 2010
* AttributedValidatorFactory is finally production worthy with the introduction of InstanceCache
* Fixed an issue where CascadeMode values are ignored if they're changed after the rules have been defined.
* Ported FluentValidation to WP7.
* ShouldHaveChildValidator test helper now works with child collection validators
* Simplified the implementation of SetValidator.
* MVC3 integration

1.3 - July 26 2010
* Added non-generic ValidationContext to allow for using Validator Selectors with non-generic IValidator instances
* Simplified the internal model
* Patch - Italian language resources
* Introduced IErrorMessageSource to abstract different mechanisms for building error messages
* Made ChildValidatorAdaptor public
* Silverlight build is now signed
* Allow cascade mode to be set at the validator level.
* Deprecated Cascade().StopOnFirstFailure() / Cascade().Continue() in favour of Cascade(cascadeMode) for consistency
* Deprecated PropertyRule.ReplaceCurrentValidator(newValidator) with PropertyRule.ReplaceValidator(originalValidator, newValidator)
* *Breaking change* Changed default behaviour of When/Unless. They now apply to all previous validators in the chain, not only to the current one. Previous behaviour can be maintained by using the overload that takes an ApplyConditionTo.
* NotEmpty now considers strings that contain whitespace as invalid.
* Added ShouldHaveChildValidator(x => x.Property, typeof(SomeChildValidator)) test extension
* xVal integration supports custom error messages
* Made IAttributeMetadataValidator public

1.2 for SL4 - April 29 2010
* Ported 1.2 codebase to Silverlight 4.

1.2 - March 11 2010
* Re-enabled MVC1 integration.
* Tweak ModelValidator behaviour so that all errors are run in one go (again)
* Added AssemblyScanner.
* Upgraded to MVC2 RTM.

1.2 beta 3 - Feb 14 2010
* Fixed issue with MVC2 MetaData throwing exceptions.
* Initial support additional options (such as When/Unless) on child validators. Needs refactoring for next version.
* Child validators no longer bypass the Validate method on the child validator instance.
* Tweak ModelValidator behaviour so that all errors are run in one go.

1.2 beta 2 - Feb 6 2010
* Issue #4903 - Allow Name Resolution to be pluggable
* Changed the .SetValidator method to require an IValidator<TProperty> rather than an IEnumerable<IValidationRule<TProperty>>
* Removed unnecessary CreateDescriptor overload from AbstractValidator.
* MVC2 Integration - FluentValidationModelValidatorProvider (serverside & clientside)
* MVC2 Integration - FluentValidationModelMetadataProvider
* Removed ComplexPropertyRule / NestedCollectionValidator. Replaced with IPropertyValidator implementations.

1.2 beta 1 - Jan 23 2010
* Upgraded MVC integration to ASP.NET MVC 2
* Model Binder now works with empty prefixes
* Added Adam Schroder xVal integration in the new FluentValidation.xValIntegration project (experimental)
* Allow the validator cascade mode to be set globally. The existing behaviour is the default (Continue). It can now also be set to StopOnFirstFailure:
    ValidationOptions.CascadeMode = ValidatorCascadeMode.StopOnFirstFailure
* Allow the validator cascade mode to be set at the rule level (overrides the global option):
	RuleFor(x => x.Surname).Cascade().StopOnFirstFailure()
* User state can be stored along side validation failures.
* Updated Silverlight project for Silverlight 3.
* Added the OnAnyFailure method. This delegate will be invoked if any rule attached to a particular RuleBuilder fails.
* Added ExactLengthValidator (error message needs localising...)
* Patch - Swedish language resources
* Added WithPropertyName
* Patch - InclusiveBetween/ExclusiveBetween validators contributed by Daniel Dyson
* **Breaking Change** Removed generics from all the IPropertyValidator instances.
* Introduced PropertyValidator base class
* **Breaking Change** Removed the ValidationMessageAttribute
* **Breaking Change** Removed the DefaultResourceManager
* Simplified PropertyValidatorContext
* Adding ValidatorFactoryBase to make creation of Validator Factories easier.
* Additional overload of Custom that can access the current ValidationContext.
* **Breaking Change** Deprecated and removed the CommonServiceLocator implementation.
* Removed unnecessary IValidatorOptions interface.
* Added InlineValidator.
* Added ValidateAndThrow extension

1.1 - Jul 17 2009
* Spanish resource translations.
* French resource translations.
* EmailValidator now uses regex from http://hexillion.com/samples/#Regex

1.1 beta 3 - Jun 15 2009
* Patch - Dutch language resources
* Deleting the deprecated 'And' operator
* Major refactoring of the fluent interface.
* Adding an additional overload of Validate to IValidator<T> that takes an IValidatorSelector.
* Removing the IValidatorOfProperties interface
* Moved the methods that were on IValidatorOfProperties to extension methods on IValidator
* AbstractValidator now holds a collection of PropertyRules directly, rather than storing the intermediate RuleBuilders.
* Introduced the PropertyModel
* Marking AbstractValidator.CreateDescriptor as virtual.
* Adding a protected Rules property to ValidatorDescriptor.
* Allow a custom message to be definied in the ValidationMessageAttribute in addition to a resource key.

1.1 beta 2 - Jun 10 2009
* Added support for validating nested collections
* Implemented issue #4446: Additional property values can be accessed from within custom validation messages.
* *Breaking Change* Validation messages now use custom placeholders such as {PropertyName} rather than {0}, {1} etc. This means that custom validation messages arguments now start at 0.
* Added a ValidationMessage attribute which can be applied to property validator classes to specify the resource key to use when looking up the error message from the DefaultResourceManager.
* Now using a more comprehensive regular expression in the EmailValidator.

1.1 beta 1 - May 26 2009
* Validators can now be chained together: RuleFor(person => person.Address).SetValidator(new AddressValidator());
* Marked the 'And' property as obsolete. It is now possible to chain validators without it. This will be removed in the next release.
* Introduced ValidatorSelectors which allow certain validators to be excluded/excluded when validation occurs.
* Initial work on the metadata API (added ValidatorDescriptor).
* Added some additional marker interfaces to make obtaining metadata easier.
* Added FluentValidation Model Binder for use with ASP.NET MVC.
* Added ValidatorAttribute and AttributedValidatorFactory.
* Added the ability to use a custom ResourceManager in place of the DefaultResourceManager.
* Assemblies now marked as CLS Compliant.
* Public fields can now be validated.
* Made AbstractValidator.AddRuleBuilder public.
* Added overload for AbstractValidator.Custom that can return multiple ValidationFailures.
* Fixed issue #4236 - Error message for the 'Equals' validator showed the value entered not what the value should be.
* Fixed issue with AddToModelState - empty string prefix should be treated the same as a null prefix.
* Fixed issue with AddToModelState - SetModelValue should be called to ensure ASP.NET MVC's built-in HTML Helpers do not throw NullReferenceExceptions.
* Fixed issue with email address regex - plus character should be allowed.
* Fixed issue in Silverlight project - the Resource files were in the wrong namespace.

1.0 - Mar 27 2009
* Support for multiple validators on a single property by using 'And' RuleFor(person => person.Surname).NotNull().And.NotEqual("Foo");
* Added EqualValidator
* Custom validation messages are now formatted in the same way as the default messages
* Assemblies are now signed

0.3 - Jan 21 2009
* Added ShouldNotHaveValidationErrorFor extension method for testing
* Can now validate specified properties in addition to all properties (eg validator.Validate(person, x => x.Surname, x => x.Forename)
* New validators (RegularExpressionValidator and EmailValidator) contributed by Liam McLennan
* German localisation of validation messages contributed by Philipp Sumi
* Additional overload to 'Must' that takes a Func<T, TProperty, bool>

0.2 - Dec 29 2008
* Added Silverlight compatibility
* Moved support for the CommonServiceLocator into a separate assembly (FluentValidation.CommonServiceLocator.dll)
* Adding additional interfaces for some of the validators (ILengthValidator, INotNullValidator)
* AbstractValidator now implements IEnumerable<IRuleBuilder<T>>
* Added ShouldHaveValidationError extension method for testing validators

0.1 - Nov 1 2008
* First public preview<|MERGE_RESOLUTION|>--- conflicted
+++ resolved
@@ -1,4 +1,3 @@
-<<<<<<< HEAD
 10.0.0 -
 Please review the upgrade guide for 10.0: https://docs.fluentvalidation.net/en/latest/upgrading-to-10.html
 Performance improvements.
@@ -16,10 +15,7 @@
 Removed deprecated FormattedMessageArguments from ValidationFailure.
 Removed other deprecated code.
 
-9.5.2 - 
-=======
 9.5.2 - 8 March 2021
->>>>>>> 16660142
 Fix Dutch translation of some errors (#1653)
 Fix string equality comparison in WithCustomState extension (#1658)
 
