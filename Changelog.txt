--- conflicted
+++ resolved
@@ -1,4 +1,3 @@
-<<<<<<< HEAD
 11.0.0 -
 Ensure property covariance is properly handled throughout the internal model (#1713)
 Throw exceptions when async validator is invoked synchronously (#1705)
@@ -8,10 +7,9 @@
 Remove deprecated TestHelper methods.
 Remove PropertyValidator backwards compatibility layer.
 Add method Only() asserting that no other validation errors were raised.
-=======
+
 10.3.5 - 30 Nov 2021
 Fixed ThrowOnFailures not being passed through if context creation requires type conversion (#1863).
->>>>>>> fa313b67
 
 10.3.4 - 22 Oct 2021
 Clientside messages shouldn't be generated for the lazy version of LessThanOrEqual/GreaterThanOrEqual (#1818)
